--- conflicted
+++ resolved
@@ -35,12 +35,7 @@
 jackson = ["jackson-module-kotlin", "jackson-datatype-jsr310", "jackson-dataformat-xml"]
 
 [plugins]
-<<<<<<< HEAD
-shadow = { id = "com.github.johnrengelman.shadow", version = "8.1.1" }
-=======
-kotlin-jvm = { id = "org.jetbrains.kotlin.jvm", version.ref = "kotlin" }
 shadow = { id = "io.github.goooler.shadow", version = "8.1.7" }
->>>>>>> aa6985dd
 kotlinx-benchmark = { id = "org.jetbrains.kotlinx.benchmark", version.ref = "kotlinx-benchmark" }
 kotlin-plugin-allopen = { id = "org.jetbrains.kotlin.plugin.allopen", version.ref = "kotlin" }
 gradle-plugin-publish = { id = "com.gradle.plugin-publish", version = "1.2.1" }
