# takenaka

[![Maven releases](https://repo.screamingsandals.org/api/badge/latest/releases/me/kcra/takenaka/core?color=000000&name=sandals-releases)](https://repo.screamingsandals.org/#/releases/me/kcra/takenaka)
[![Maven snapshots](https://repo.screamingsandals.org/api/badge/latest/snapshots/me/kcra/takenaka/core?color=000000&name=sandals-snapshots)](https://repo.screamingsandals.org/#/snapshots/me/kcra/takenaka)
[![Discord](https://img.shields.io/discord/1151104250487783555?logo=discord)](https://discord.gg/HZhPBbxpFP)

A Kotlin library for reconciling multiple obfuscation mapping files from multiple versions of Minecraft: JE.

The goal of this project is to improve the maintainability and performance of the [NMSMapper](https://github.com/ScreamingSandals/NMSMapper) library.

## Features

* fetching and deserialization of various mappings
* parsing of the server and client JAR (modifiers, superclasses, superinterfaces and more)
* mapping semantic analysis and error correction
* cross-version mapping history comparison
* web documentation generation (including generics!)
* reflective/MethodHandle accessor generation

### Mappings

- [x] Mojang mappings
- [x] Intermediary (FabricMC) mappings
- [x] Searge (Forge) mappings
- [x] Spigot mappings
- [x] Yarn (FabricMC) mappings
- [x] Hashed (QuiltMC) mappings
- [x] QuiltMC mappings

## Usage

### generator-accessor-plugin

A Gradle plugin for generating cross-version reflective accessors for plugins, mods, ...

This is an alternative to the traditional [paperweight-userdev](https://github.com/PaperMC/paperweight-test-plugin) + modularized abstraction approach,
but be warned, this requires a very good understanding of Java's [Reflection](https://www.oracle.com/technical-resources/articles/java/javareflection.html)
and is by no means something a beginner developer should attempt.

Example code listed here is in Gradle's Kotlin DSL flavor, but is also applicable to the Groovy DSL with minor adjustments.

To get started, include the ScreamingSandals repository for plugin management (`settings.gradle.kts`):
```kt
pluginManagement {
    repositories {
        gradlePluginPortal()
        
        // add the ScreamingSandals repository for the Gradle plugin
        maven("https://repo.screamingsandals.org/public")
    }
}

// ...
```

Apply and configure the plugin in your buildscript (`build.gradle.kts`):
```kt
// the accessorRuntime() function is just sugar for "me.kcra.takenaka:generator-accessor-runtime:${me.kcra.takenaka.gradle.BuildConfig.BUILD_VERSION}"
import me.kcra.takenaka.generator.accessor.plugin.accessorRuntime

plugins {
    id("me.kcra.takenaka.accessor") version "<latest version here, check the releases badge on the top of the page>" // apply the plugin
}

repositories {
    mavenCentral()

    // add the ScreamingSandals repository for the mapping bundle
    maven("https://repo.screamingsandals.org/public")
}

dependencies {
    mappingBundle("me.kcra.takenaka:mappings:1.8.8+1.20.6") // the mapping bundle, published by the project at github.com/zlataovce/mappings
    implementation(accessorRuntime()) // the small library needed for the accessors to function
}

accessors {
    // you can select a version subset with versions or versionRange, i.e.:
    
    // versions("1.20.1", "1.20.2", "1.20.3", "1.20.4", "1.20.6")
    // versionRange("1.20.1", "1.20.6")
    
    // if you don't, you will get accessors mapped for everything that the bundle offers, i.e. 1.8.8 to 1.20.6
    
    basePackage("org.example.myplugin.accessors") // this is the base package of the generated output, probably somewhere in your plugin/library's namespace
<<<<<<< HEAD
    namespaces("spigot") // these are the "namespaces" that can be queried on runtime, i.e. "spigot" (for Bukkit), "searge" (for Forge), "mojang" (not useful on runtime), "yarn" (not useful on runtime), "intermediary" (for Fabric), "quilt" or "hashed" (for Quilt)
=======
    accessedNamespaces("spigot", "mojang") // these are the "namespaces" that can be queried on runtime, i.e. "spigot" (for Spigot/CraftBukkit/Paper), "searge" (for Forge), "mojang" (for Mojang-mapped Paper - >1.20.4), "yarn" (not useful on runtime) or "intermediary" (for Fabric)
>>>>>>> b96e2b83
    accessorType("reflection") // this is the generated accessor type, can be "none" (no accessor breakout classes are generated, only a mapping class that can be queried), "reflection" or "method_handles" (self-explanatory, java.lang.reflect or java.lang.invoke accessors)
    
    // there are many more options, like mapping for clients, IntelliJ's source JAR view and auto-complete are your friends (Ctrl+Click)
    
    // now, let's define what we want to access
    mapClass("net.minecraft.network.Connection") { // basically any name on mappings.cephx.dev apart from the obfuscated one, applies to other definitions as well
        // NOTE: in one member declaration, the field type, method or constructor argument types and the method return type MUST all be from the same namespace (you CAN'T mix e.g. Mojang and Searge names in one declaration)
        // the generation WILL fail if you do this!
        
        // NOTE: all mapped members are made accessible automatically (field.setAccessible(true), ...), so you don't need to worry about visibility modifiers
    
        // maps the "Channel channel" field
        field("io.netty.channel.Channel" /* the type of the field, can be a stringified type, a Java class or a KClass */, "channel" /* the name of the field */)
        
        // maps the "Connection(PacketFlow arg0)" constructor
        constructor("net.minecraft.network.protocol.PacketFlow" /* argument types of the constructor, same thing as the field type */)
        
        // maps the "SocketAddress getRemoteAddress()" method
        method(java.net.SocketAddress::class /* the return type of the method, same thing as the field type */, "getRemoteAddress" /* the method name */)
        
        // maps the "void disconnect(Component arg0)" method
        method(java.lang.Void.TYPE /* same thing, just a Java class instance */, "disconnect" /* same thing */, "net.minecraft.network.chat.Component" /* the method argument types, same thing as the field type */)
    }
    
    // ... - more mapClass declarations
}
```

### generator-web-cli

A CLI to generate your own mapping documentation site ([mappings.cephx.dev](https://mappings.cephx.dev)).

The CLI artifact can be acquired either from [the ScreamingSandals Maven repository](https://repo.screamingsandals.org/#/releases/me/kcra/takenaka/generator-web-cli)
(be sure to select the artifact with the `-all` classifier, else you're going to run into errors) or built and executed from source using the `runShadow` task:
`./gradlew :generator-web-cli:runShadow --args='<application args here>'`

Available options can be shown using the `--help` argument, example:
```
Usage: web-cli options_list
Options: 
    --output, -o [output] -> Output directory { String }
    --version, -v -> Target Minecraft version, can be specified multiple times (always required) { String }
    --namespace, -n -> Target namespace, can be specified multiple times, order matters { String }
    --ancestryNamespace, -a -> Target ancestry namespace, can be specified multiple times, has to be a subset of --namespace { String }
    --cache, -c [cache] -> Caching directory for mappings and other resources { String }
    --server [false] -> Include server mappings in the documentation 
    --client [false] -> Include client mappings in the documentation 
    --strictCache [false] -> Enforces strict cache validation 
    --clean [false] -> Removes previous build output and cache before launching 
    --noJoined [false] -> Don't cache joined mapping files 
    --minifier, -m [NORMAL] -> The minifier implementation used for minifying the documentation { Value should be one of [deterministic, normal, none] }
    --javadoc, -j -> Javadoc site that should be referenced in the documentation, can be specified multiple times { String }
    --synthetic, -s [false] -> Include synthetic classes and class members in the documentation 
    --noMeta [false] -> Don't emit HTML metadata tags in OpenGraph format 
    --noPseudoElems [false] -> Don't emit pseudo-elements (increases file size) 
    --help, -h -> Usage info
```

The command-line to build a [mappings.cephx.dev](https://mappings.cephx.dev) clone would look something like this:
<<<<<<< HEAD
`java -jar generator-web-cli-<latest version here>.jar --server -n mojang -n spigot -n yarn -n searge -n intermediary -v 1.20.2 -v 1.20.1 ... (more versions follow)`

#### `--namespace` option

This option allows you to specify a custom namespace subset and preference ordering.
Useful if you want to build an instance for only modding mappings for example.

For the Fabric toolchain, you would specify something along the lines of `-n yarn -n intermediary`,
that resolves only the Yarn and Intermediary mappings, with Yarn names used for the links/overview pages/...
and Intermediary being a fallback that is used if a Yarn name is not present.
Both namespaces will still be shown as usual on class detail pages.

*The `source` (obfuscated) namespace is always implicitly appended last.*

By default, all available namespaces are used (`mojang, spigot, yarn, quilt, searge, intermediary, hashed`).

#### `--ancestryNamespace` option

This option allows you to select a subset of defined namespaces (`--namespace` choices or its default), which will be
used for ancestry computation. This option is more advanced and most users won't need to use it, the default suffices for most cases.

By default, the `mojang, spigot, searge, intermediary` namespaces are used, minus ones that haven't been defined (`--namespace` choices or its default).
=======
`java -jar generator-web-cli-<latest version here>.jar --client --server -v 1.20.2 -v 1.20.1 ... (more versions follow)`
>>>>>>> b96e2b83

#### `--javadoc` option

The expected value can be:
- a plus-sign delimited pair of a supported package and a link to the Javadoc root (Javadoc sites _with no modules_): `org.slf4j+https://www.slf4j.org/api`
- a link to the Javadoc root (Javadoc sites _with modules_): `https://docs.oracle.com/en/java/javase/17/docs/api`

**Java 21 API is included automatically for indexing.**

## Acknowledgements

- the [NMSMapper](https://github.com/ScreamingSandals/NMSMapper) library and the ScreamingSandals members

## Licensing

This library is licensed under the [Apache License, Version 2.0](https://github.com/zlataovce/takenaka/blob/master/LICENSE).<|MERGE_RESOLUTION|>--- conflicted
+++ resolved
@@ -83,11 +83,7 @@
     // if you don't, you will get accessors mapped for everything that the bundle offers, i.e. 1.8.8 to 1.20.6
     
     basePackage("org.example.myplugin.accessors") // this is the base package of the generated output, probably somewhere in your plugin/library's namespace
-<<<<<<< HEAD
-    namespaces("spigot") // these are the "namespaces" that can be queried on runtime, i.e. "spigot" (for Bukkit), "searge" (for Forge), "mojang" (not useful on runtime), "yarn" (not useful on runtime), "intermediary" (for Fabric), "quilt" or "hashed" (for Quilt)
-=======
-    accessedNamespaces("spigot", "mojang") // these are the "namespaces" that can be queried on runtime, i.e. "spigot" (for Spigot/CraftBukkit/Paper), "searge" (for Forge), "mojang" (for Mojang-mapped Paper - >1.20.4), "yarn" (not useful on runtime) or "intermediary" (for Fabric)
->>>>>>> b96e2b83
+    namespaces("spigot", "mojang") // these are the "namespaces" that can be queried on runtime, i.e. "spigot" (for Spigot/CraftBukkit/Paper), "searge" (for Forge), "mojang" (for Mojang-mapped Paper - >1.20.4), "yarn" (not useful on runtime), "intermediary" (for Fabric), "quilt" or "hashed" (for Quilt)
     accessorType("reflection") // this is the generated accessor type, can be "none" (no accessor breakout classes are generated, only a mapping class that can be queried), "reflection" or "method_handles" (self-explanatory, java.lang.reflect or java.lang.invoke accessors)
     
     // there are many more options, like mapping for clients, IntelliJ's source JAR view and auto-complete are your friends (Ctrl+Click)
@@ -147,8 +143,7 @@
 ```
 
 The command-line to build a [mappings.cephx.dev](https://mappings.cephx.dev) clone would look something like this:
-<<<<<<< HEAD
-`java -jar generator-web-cli-<latest version here>.jar --server -n mojang -n spigot -n yarn -n searge -n intermediary -v 1.20.2 -v 1.20.1 ... (more versions follow)`
+`java -jar generator-web-cli-<latest version here>.jar --client --server -n mojang -n spigot -n yarn -n searge -n intermediary -v 1.20.2 -v 1.20.1 ... (more versions follow)`
 
 #### `--namespace` option
 
@@ -170,9 +165,6 @@
 used for ancestry computation. This option is more advanced and most users won't need to use it, the default suffices for most cases.
 
 By default, the `mojang, spigot, searge, intermediary` namespaces are used, minus ones that haven't been defined (`--namespace` choices or its default).
-=======
-`java -jar generator-web-cli-<latest version here>.jar --client --server -v 1.20.2 -v 1.20.1 ... (more versions follow)`
->>>>>>> b96e2b83
 
 #### `--javadoc` option
 
