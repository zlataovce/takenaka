# takenaka

[![Maven releases](https://repo.screamingsandals.org/api/badge/latest/releases/me/kcra/takenaka/core?color=000000&name=sandals-releases)](https://repo.screamingsandals.org/#/releases/me/kcra/takenaka)
[![Maven snapshots](https://repo.screamingsandals.org/api/badge/latest/snapshots/me/kcra/takenaka/core?color=000000&name=sandals-snapshots)](https://repo.screamingsandals.org/#/snapshots/me/kcra/takenaka)
[![Discord](https://img.shields.io/discord/1151104250487783555?logo=discord)](https://discord.gg/HZhPBbxpFP)

A Kotlin library for reconciling multiple obfuscation mapping files from multiple versions of Minecraft: JE.

The goal of this project is to improve the maintainability and performance of the [NMSMapper](https://github.com/ScreamingSandals/NMSMapper) library.

## Features

* fetching and deserialization of various mappings
* parsing of the server and client JAR (modifiers, superclasses, superinterfaces and more)
* mapping semantic analysis and error correction
* cross-version mapping history comparison
* web documentation generation (including generics!)
* reflective/MethodHandle accessor generation

### Mappings

- [x] Mojang mappings
- [x] Intermediary (FabricMC) mappings
- [x] Searge (Forge) mappings
- [x] Spigot mappings
- [x] Yarn (FabricMC) mappings
- [x] Hashed (QuiltMC) mappings
- [x] QuiltMC mappings

## Usage

### generator-accessor-plugin

A Gradle plugin for generating cross-version reflective accessors for plugins, mods, ...

This is an alternative to the traditional [paperweight-userdev](https://github.com/PaperMC/paperweight-test-plugin) + modularized abstraction approach,
but be warned, this requires a very good understanding of Java's [Reflection](https://www.oracle.com/technical-resources/articles/java/javareflection.html)
and is by no means something a beginner developer should attempt.

Example code listed here is in Gradle's Kotlin DSL flavor, but is also applicable to the Groovy DSL with minor adjustments.

To get started, include the ScreamingSandals repository for plugin management (`settings.gradle.kts`):
```kt
pluginManagement {
    repositories {
        gradlePluginPortal()
        
        // add the ScreamingSandals repository for the Gradle plugin
        maven("https://repo.screamingsandals.org/public")
    }
}

// ...
```

Apply and configure the plugin in your buildscript (`build.gradle.kts`):
```kt
// the accessorRuntime() function is just sugar for "me.kcra.takenaka:generator-accessor-runtime:${me.kcra.takenaka.gradle.BuildConfig.BUILD_VERSION}"
import me.kcra.takenaka.generator.accessor.plugin.accessorRuntime

plugins {
    id("me.kcra.takenaka.accessor") version "<latest version here, check the releases badge on the top of the page>" // apply the plugin
}

repositories {
    mavenCentral()

    // add the ScreamingSandals repository for the mapping bundle
    maven("https://repo.screamingsandals.org/public")
}

dependencies {
    mappingBundle("me.kcra.takenaka:mappings:1.8.8+1.20.6") // the mapping bundle, published by the project at github.com/zlataovce/mappings
    implementation(accessorRuntime()) // the small library needed for the accessors to function
}

accessors {
    // you can select a version subset with versions or versionRange, i.e.:
    
    // versions("1.20.1", "1.20.2", "1.20.3", "1.20.4", "1.20.6")
    // versionRange("1.20.1", "1.20.6")
    
    // if you don't, you will get accessors mapped for everything that the bundle offers, i.e. 1.8.8 to 1.20.6
    
    basePackage("org.example.myplugin.accessors") // this is the base package of the generated output, probably somewhere in your plugin/library's namespace
    namespaces("spigot", "mojang") // these are the "namespaces" that can be queried on runtime, i.e. "spigot" (for Spigot/CraftBukkit/Paper), "searge" (for Forge), "mojang" (for Mojang-mapped Paper - >1.20.4), "yarn" (not useful on runtime), "intermediary" (for Fabric), "quilt" or "hashed" (for Quilt)
    accessorType("reflection") // this is the generated accessor type, can be "none" (no accessor breakout classes are generated, only a mapping class that can be queried), "reflection" or "method_handles" (self-explanatory, java.lang.reflect or java.lang.invoke accessors)
    
    // there are many more options, like mapping for clients, IntelliJ's source JAR view and auto-complete are your friends (Ctrl+Click)
    
    // now, let's define what we want to access
    mapClass("net.minecraft.network.Connection") { // basically any name on mappings.dev apart from the obfuscated one, applies to other definitions as well
        // NOTE: in one member declaration, the field type, method or constructor argument types and the method return type MUST all be from the same namespace (you CAN'T mix e.g. Mojang and Searge names in one declaration)
        // the generation WILL fail if you do this!
        
        // NOTE: all mapped members are made accessible automatically (field.setAccessible(true), ...), so you don't need to worry about visibility modifiers
    
        // maps the "Channel channel" field
        field("io.netty.channel.Channel" /* the type of the field, can be a stringified type, a Java class or a KClass */, "channel" /* the name of the field */)
        
        // maps the "Connection(PacketFlow arg0)" constructor
        constructor("net.minecraft.network.protocol.PacketFlow" /* argument types of the constructor, same thing as the field type */)
        
        // maps the "SocketAddress getRemoteAddress()" method
        method(java.net.SocketAddress::class /* the return type of the method, same thing as the field type */, "getRemoteAddress" /* the method name */)
        
        // maps the "void disconnect(Component arg0)" method
        method(java.lang.Void.TYPE /* same thing, just a Java class instance */, "disconnect" /* same thing */, "net.minecraft.network.chat.Component" /* the method argument types, same thing as the field type */)
    }
    
    // ... - more mapClass declarations
}
```

### generator-web-cli

A CLI to generate your own mapping documentation site ([mappings.dev](https://mappings.dev)).

The CLI artifact can be acquired either from [the ScreamingSandals Maven repository](https://repo.screamingsandals.org/#/releases/me/kcra/takenaka/generator-web-cli)
(be sure to select the artifact with the `-all` classifier, else you're going to run into errors) or built and executed from source using the `runShadow` task:
`./gradlew :generator-web-cli:runShadow --args='<application args here>'`

Available options can be shown using the `--help` argument, example:
```
Usage: web-cli options_list
Options: 
    --output, -o [output] -> Output directory { String }
    --version, -v -> Target Minecraft version, can be specified multiple times (always required) { String }
    --namespace, -n -> Target namespace, can be specified multiple times, order matters { String }
    --ancestryNamespace, -a -> Target ancestry namespace, can be specified multiple times, has to be a subset of --namespace { String }
    --cache, -c [cache] -> Caching directory for mappings and other resources { String }
    --server [false] -> Include server mappings in the documentation 
    --client [false] -> Include client mappings in the documentation 
    --strictCache [false] -> Enforces strict cache validation 
    --clean [false] -> Removes previous build output and cache before launching 
    --noJoined [false] -> Don't cache joined mapping files 
    --minifier, -m [NORMAL] -> The minifier implementation used for minifying the documentation { Value should be one of [deterministic, normal, none] }
    --javadoc, -j -> Javadoc site that should be referenced in the documentation, can be specified multiple times { String }
    --synthetic, -s [false] -> Include synthetic classes and class members in the documentation 
    --noMeta [false] -> Don't emit HTML metadata tags in OpenGraph format 
    --noPseudoElems [false] -> Don't emit pseudo-elements (increases file size) 
    --help, -h -> Usage info
```

<<<<<<< HEAD
The command-line to build a [mappings.cephx.dev](https://mappings.cephx.dev) clone would look something like this:
`java -jar generator-web-cli-<latest version here>.jar --client --server -n mojang -n spigot -n yarn -n searge -n intermediary -v 1.20.2 -v 1.20.1 ... (more versions follow)`

#### `--namespace` option

This option allows you to specify a custom namespace subset and preference ordering.
Useful if you want to build an instance for only modding mappings for example.

For the Fabric toolchain, you would specify something along the lines of `-n yarn -n intermediary`,
that resolves only the Yarn and Intermediary mappings, with Yarn names used for the links/overview pages/...
and Intermediary being a fallback that is used if a Yarn name is not present.
Both namespaces will still be shown as usual on class detail pages.

*The `source` (obfuscated) namespace is always implicitly appended last.*

By default, all available namespaces are used (`mojang, spigot, yarn, quilt, searge, intermediary, hashed`).

#### `--ancestryNamespace` option

This option allows you to select a subset of defined namespaces (`--namespace` choices or its default), which will be
used for ancestry computation. This option is more advanced and most users won't need to use it, the default suffices for most cases.

By default, the `mojang, spigot, searge, intermediary` namespaces are used, minus ones that haven't been defined (`--namespace` choices or its default).
=======
The command-line to build a [mappings.dev](https://mappings.dev) clone would look something like this:
`java -jar generator-web-cli-<latest version here>.jar --client --server -v 1.20.2 -v 1.20.1 ... (more versions follow)`
>>>>>>> 302a0e2a

#### `--javadoc` option

The expected value can be:
- a plus-sign delimited pair of a supported package and a link to the Javadoc root (Javadoc sites _with no modules_): `org.slf4j+https://www.slf4j.org/api`
- a link to the Javadoc root (Javadoc sites _with modules_): `https://docs.oracle.com/en/java/javase/17/docs/api`

**Java 21 API is included automatically for indexing.**

## Acknowledgements

- the [NMSMapper](https://github.com/ScreamingSandals/NMSMapper) library and the ScreamingSandals members

## Licensing

This library is licensed under the [Apache License, Version 2.0](https://github.com/zlataovce/takenaka/blob/main/LICENSE).<|MERGE_RESOLUTION|>--- conflicted
+++ resolved
@@ -142,8 +142,7 @@
     --help, -h -> Usage info
 ```
 
-<<<<<<< HEAD
-The command-line to build a [mappings.cephx.dev](https://mappings.cephx.dev) clone would look something like this:
+The command-line to build a [mappings.dev](https://mappings.dev) clone would look something like this:
 `java -jar generator-web-cli-<latest version here>.jar --client --server -n mojang -n spigot -n yarn -n searge -n intermediary -v 1.20.2 -v 1.20.1 ... (more versions follow)`
 
 #### `--namespace` option
@@ -166,10 +165,6 @@
 used for ancestry computation. This option is more advanced and most users won't need to use it, the default suffices for most cases.
 
 By default, the `mojang, spigot, searge, intermediary` namespaces are used, minus ones that haven't been defined (`--namespace` choices or its default).
-=======
-The command-line to build a [mappings.dev](https://mappings.dev) clone would look something like this:
-`java -jar generator-web-cli-<latest version here>.jar --client --server -v 1.20.2 -v 1.20.1 ... (more versions follow)`
->>>>>>> 302a0e2a
 
 #### `--javadoc` option
 
