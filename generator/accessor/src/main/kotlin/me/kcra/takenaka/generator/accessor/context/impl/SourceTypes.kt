/*
 * This file is part of takenaka, licensed under the Apache License, Version 2.0 (the "License").
 *
 * Copyright (c) 2023-2024 Matous Kucera
 *
 * You may not use this file except in compliance with the License.
 * You may obtain a copy of the License at
 *
 *    http://www.apache.org/licenses/LICENSE-2.0
 *
 * Unless required by applicable law or agreed to in writing, software
 * distributed under the License is distributed on an "AS IS" BASIS,
 * WITHOUT WARRANTIES OR CONDITIONS OF ANY KIND, either express or implied.
 * See the License for the specific language governing permissions and
 * limitations under the License.
 */

@file:OptIn(KotlinPoetJavaPoetPreview::class)

package me.kcra.takenaka.generator.accessor.context.impl

import com.squareup.kotlinpoet.MemberName
import com.squareup.kotlinpoet.buildCodeBlock
import com.squareup.kotlinpoet.javapoet.*

typealias JCodeBlock = com.squareup.javapoet.CodeBlock
typealias JCodeBlockBuilder = com.squareup.javapoet.CodeBlock.Builder

typealias KCodeBlock = com.squareup.kotlinpoet.CodeBlock
typealias KCodeBlockBuilder = com.squareup.kotlinpoet.CodeBlock.Builder

/**
 * Builds new [JCodeBlock] by populating newly created [JCodeBlockBuilder] using provided
 * [builderAction] and then converting it to [JCodeBlock].
 */
inline fun buildJCodeBlock(builderAction: JCodeBlockBuilder.() -> Unit): JCodeBlock {
    return JCodeBlock.builder().apply(builderAction).build()
}

/**
 * Calls [JCodeBlockBuilder.indent] then executes the provided [builderAction] on the
 * [JCodeBlockBuilder] and then executes [JCodeBlockBuilder.unindent] before returning the
 * original [JCodeBlockBuilder].
 */
inline fun JCodeBlockBuilder.withIndent(builderAction: JCodeBlockBuilder.() -> Unit): JCodeBlockBuilder {
    return indent().also(builderAction).unindent()
}

/**
 * Builds and sets the initializer for this field builder.
 *
 * @param block the code block builder action
 * @return the field builder
 */
inline fun com.squareup.javapoet.FieldSpec.Builder.initializer(block: JCodeBlockBuilder.() -> Unit): com.squareup.javapoet.FieldSpec.Builder =
    initializer(buildJCodeBlock(block))

/**
 * Builds and sets the initializer for this property builder.
 *
 * @param block the code block builder action
 * @return the property builder
 */
inline fun com.squareup.kotlinpoet.PropertySpec.Builder.initializer(block: KCodeBlockBuilder.() -> Unit): com.squareup.kotlinpoet.PropertySpec.Builder =
    initializer(buildCodeBlock(block))

/**
 * Adds a member import to the file.
 *
 * @param memberName the member
 * @return the file builder
 */
fun com.squareup.kotlinpoet.FileSpec.Builder.addImport(memberName: MemberName): com.squareup.kotlinpoet.FileSpec.Builder =
    memberName.run { addImport("$packageName${enclosingClassName?.let { ".$it" } ?: ""}", simpleName) }

/**
<<<<<<< HEAD
 * Creates a [JClassName] of a fully qualified top-level class name.
 *
 * @return the [JClassName]
 */
fun String.toJClassName(): JClassName {
    val dotIndex = lastIndexOf('.')
    if (dotIndex == -1) {
        return JClassName.get("", this)
    }

    return JClassName.get(substring(0, dotIndex), substring(dotIndex + 1))
}

/**
 * Creates a [KClassName] of a fully qualified top-level class name.
 *
 * @return the [KClassName]
 */
fun String.toKClassName(): KClassName {
    val dotIndex = lastIndexOf('.')
    if (dotIndex == -1) {
        return KClassName("", this)
    }

    return KClassName(substring(0, dotIndex), substring(dotIndex + 1))
=======
 * Builds a Java lambda block.
 *
 * @param parameters the lambda parameter names
 * @param block the lambda code block builder action
 * @return the built code block
 */
inline fun buildJLambdaBlock(vararg parameters: String, block: JCodeBlockBuilder.() -> Unit): JCodeBlock = buildJCodeBlock {
    add(
        parameters.joinToString(
            prefix = "(".takeIf { parameters.size != 1 } ?: "",
            postfix = ")".takeIf { parameters.size != 1 } ?: ""
        )
    )
    add(" -> {\n")

    indent()
    block()
    unindent()

    add("}")
>>>>>>> 4d06c39f
}

/**
 * JavaPoet/KotlinPoet types.
 *
 * @property runtimePackage the package of the accessor runtime
 */
class SourceTypes(val runtimePackage: String) {
    val MAPPING_LOOKUP: JClassName = JClassName.get("$runtimePackage.mapping", "MappingLookup")
    val KT_MAPPING_LOOKUP = MAPPING_LOOKUP.toKClassName()
    val CLASS_MAPPING: JClassName = JClassName.get("$runtimePackage.mapping", "ClassMapping")
    val KT_CLASS_MAPPING = CLASS_MAPPING.toKClassName()
    val FIELD_MAPPING: JClassName = JClassName.get("$runtimePackage.mapping", "FieldMapping")
    val KT_FIELD_MAPPING = FIELD_MAPPING.toKClassName()
    val CONSTRUCTOR_MAPPING: JClassName = JClassName.get("$runtimePackage.mapping", "ConstructorMapping")
    val KT_CONSTRUCTOR_MAPPING = CONSTRUCTOR_MAPPING.toKClassName()
    val METHOD_MAPPING: JClassName = JClassName.get("$runtimePackage.mapping", "MethodMapping")
    val KT_METHOD_MAPPING = METHOD_MAPPING.toKClassName()
    val SUPPLIER: JClassName = JClassName.get(java.util.function.Supplier::class.java)
    val LAZY_SUPPLIER: JClassName = JClassName.get("$runtimePackage.util", "LazySupplier")
    val KT_LAZY_SUPPLIER = LAZY_SUPPLIER.toKClassName()
    val NOT_NULL: JClassName = JClassName.get("org.jetbrains.annotations", "NotNull")
    val NULLABLE: JClassName = JClassName.get("org.jetbrains.annotations", "Nullable")
    val CLASS: JClassName = JClassName.get(java.lang.Class::class.java)
    val CLASS_WILDCARD: JParameterizedTypeName = JParameterizedTypeName.get(CLASS, JWildcardTypeName.subtypeOf(JClassName.OBJECT))
    val KT_CLASS_WILDCARD = CLASS_WILDCARD.toKParameterizedTypeName()
    val KT_NULLABLE_CLASS_WILDCARD = KT_CLASS_WILDCARD.copy(nullable = true)
    val FIELD: JClassName = JClassName.get(java.lang.reflect.Field::class.java)
    val KT_FIELD = FIELD.toKClassName()
    val KT_NULLABLE_FIELD = KT_FIELD.copy(nullable = true)
    val CONSTRUCTOR: JClassName = JClassName.get(java.lang.reflect.Constructor::class.java)
    val CONSTRUCTOR_WILDCARD: JParameterizedTypeName = JParameterizedTypeName.get(CONSTRUCTOR, JWildcardTypeName.subtypeOf(JClassName.OBJECT))
    val KT_CONSTRUCTOR_WILDCARD = CONSTRUCTOR_WILDCARD.toKParameterizedTypeName()
    val KT_NULLABLE_CONSTRUCTOR_WILDCARD = KT_CONSTRUCTOR_WILDCARD.copy(nullable = true)
    val METHOD: JClassName = JClassName.get(java.lang.reflect.Method::class.java)
    val KT_METHOD = METHOD.toKClassName()
    val KT_NULLABLE_METHOD = KT_METHOD.copy(nullable = true)
    val METHOD_HANDLE: JClassName = JClassName.get(java.lang.invoke.MethodHandle::class.java)
    val KT_METHOD_HANDLE = METHOD_HANDLE.toKClassName()
    val KT_NULLABLE_METHOD_HANDLE = KT_METHOD_HANDLE.copy(nullable = true)
    val STRING: JClassName = JClassName.get(java.lang.String::class.java)
    val KT_NULLABLE_ANY = com.squareup.kotlinpoet.ANY.copy(nullable = true)

    val KT_MAPPING_LOOKUP_DSL = MemberName("$runtimePackage.util.kotlin", "mappingLookup")
    val KT_CLASS_MAPPING_DSL = MemberName("$runtimePackage.util.kotlin", "classMapping")
    val KT_CLASS_MAPPING_FIELD_DSL = MemberName("$runtimePackage.util.kotlin", "field", isExtension = true)
    val KT_CLASS_MAPPING_CTOR_DSL = MemberName("$runtimePackage.util.kotlin", "constructor", isExtension = true)
    val KT_CLASS_MAPPING_METHOD_DSL = MemberName("$runtimePackage.util.kotlin", "method", isExtension = true)
    val KT_LAZY_DSL = MemberName("$runtimePackage.util.kotlin", "lazy")
    val KT_LAZY_DELEGATE_DSL = MemberName("$runtimePackage.util.kotlin", "getValue", isExtension = true)
}<|MERGE_RESOLUTION|>--- conflicted
+++ resolved
@@ -74,7 +74,29 @@
     memberName.run { addImport("$packageName${enclosingClassName?.let { ".$it" } ?: ""}", simpleName) }
 
 /**
-<<<<<<< HEAD
+ * Builds a Java lambda block.
+ *
+ * @param parameters the lambda parameter names
+ * @param block the lambda code block builder action
+ * @return the built code block
+ */
+inline fun buildJLambdaBlock(vararg parameters: String, block: JCodeBlockBuilder.() -> Unit): JCodeBlock = buildJCodeBlock {
+    add(
+        parameters.joinToString(
+            prefix = "(".takeIf { parameters.size != 1 } ?: "",
+            postfix = ")".takeIf { parameters.size != 1 } ?: ""
+        )
+    )
+    add(" -> {\n")
+
+    indent()
+    block()
+    unindent()
+
+    add("}")
+}
+
+/**
  * Creates a [JClassName] of a fully qualified top-level class name.
  *
  * @return the [JClassName]
@@ -100,28 +122,6 @@
     }
 
     return KClassName(substring(0, dotIndex), substring(dotIndex + 1))
-=======
- * Builds a Java lambda block.
- *
- * @param parameters the lambda parameter names
- * @param block the lambda code block builder action
- * @return the built code block
- */
-inline fun buildJLambdaBlock(vararg parameters: String, block: JCodeBlockBuilder.() -> Unit): JCodeBlock = buildJCodeBlock {
-    add(
-        parameters.joinToString(
-            prefix = "(".takeIf { parameters.size != 1 } ?: "",
-            postfix = ")".takeIf { parameters.size != 1 } ?: ""
-        )
-    )
-    add(" -> {\n")
-
-    indent()
-    block()
-    unindent()
-
-    add("}")
->>>>>>> 4d06c39f
 }
 
 /**
