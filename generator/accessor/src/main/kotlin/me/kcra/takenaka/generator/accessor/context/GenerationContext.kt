/*
 * This file is part of takenaka, licensed under the Apache License, Version 2.0 (the "License").
 *
 * Copyright (c) 2023 Matous Kucera
 *
 * You may not use this file except in compliance with the License.
 * You may obtain a copy of the License at
 *
 *    http://www.apache.org/licenses/LICENSE-2.0
 *
 * Unless required by applicable law or agreed to in writing, software
 * distributed under the License is distributed on an "AS IS" BASIS,
 * WITHOUT WARRANTIES OR CONDITIONS OF ANY KIND, either express or implied.
 * See the License for the specific language governing permissions and
 * limitations under the License.
 */

package me.kcra.takenaka.generator.accessor.context

import kotlinx.coroutines.CoroutineScope
import kotlinx.coroutines.coroutineScope
import me.kcra.takenaka.core.mapping.ancestry.impl.ClassAncestryNode
import me.kcra.takenaka.generator.accessor.AccessorGenerator
import me.kcra.takenaka.generator.accessor.LanguageFlavor
import me.kcra.takenaka.generator.accessor.context.impl.JavaGenerationContext
import me.kcra.takenaka.generator.accessor.context.impl.KotlinGenerationContext
import me.kcra.takenaka.generator.accessor.model.ClassAccessor
import me.kcra.takenaka.generator.common.provider.AncestryProvider

/**
 * A base generation context.
 *
 * @author Matouš Kučera
 */
interface GenerationContext : CoroutineScope {
    /**
     * The generator.
     */
    val generator: AccessorGenerator

    /**
     * Generates an accessor class from a model.
     *
     * @param model the accessor model
     * @param node the ancestry node of the class defined by the model
     */
    fun generateClass(model: ClassAccessor, node: ClassAncestryNode)
}

/**
 * Opens a generation context of the specified flavor.
 *
 * @param ancestryProvider the ancestry provider of the context
 * @param flavor the accessor flavor of the context
 * @param block the context user
 */
<<<<<<< HEAD
suspend inline fun <R> AccessorGenerator.generationContext(flavor: LanguageFlavor, crossinline block: suspend GenerationContext.() -> R): R =
    coroutineScope {
        block(
            when (flavor) {
                LanguageFlavor.JAVA -> JavaGenerationContext(this@generationContext, this)
                LanguageFlavor.KOTLIN -> KotlinGenerationContext(this@generationContext, this)
            }
        )
    }
=======
suspend inline fun <R> AccessorGenerator.generationContext(
    ancestryProvider: AncestryProvider,
    flavor: LanguageFlavor,
    crossinline block: suspend GenerationContext.() -> R
): R = coroutineScope {
    block(
        when (flavor) {
            LanguageFlavor.JAVA -> JavaGenerationContext(this@generationContext, ancestryProvider, this)
            else -> throw UnsupportedOperationException("Flavor $flavor not supported")
        }
    )
}
>>>>>>> a201226a
<|MERGE_RESOLUTION|>--- conflicted
+++ resolved
@@ -54,17 +54,6 @@
  * @param flavor the accessor flavor of the context
  * @param block the context user
  */
-<<<<<<< HEAD
-suspend inline fun <R> AccessorGenerator.generationContext(flavor: LanguageFlavor, crossinline block: suspend GenerationContext.() -> R): R =
-    coroutineScope {
-        block(
-            when (flavor) {
-                LanguageFlavor.JAVA -> JavaGenerationContext(this@generationContext, this)
-                LanguageFlavor.KOTLIN -> KotlinGenerationContext(this@generationContext, this)
-            }
-        )
-    }
-=======
 suspend inline fun <R> AccessorGenerator.generationContext(
     ancestryProvider: AncestryProvider,
     flavor: LanguageFlavor,
@@ -73,8 +62,8 @@
     block(
         when (flavor) {
             LanguageFlavor.JAVA -> JavaGenerationContext(this@generationContext, ancestryProvider, this)
+            LanguageFlavor.KOTLIN -> KotlinGenerationContext(this@generationContext, ancestryProvider, this)
             else -> throw UnsupportedOperationException("Flavor $flavor not supported")
         }
     )
-}
->>>>>>> a201226a
+}