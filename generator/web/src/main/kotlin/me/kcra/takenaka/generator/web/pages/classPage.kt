--- conflicted
+++ resolved
@@ -369,13 +369,10 @@
     friendlyName: String = getFriendlyDstName(klass).fromInternalName()
 ): ClassDeclaration {
     val mod = klass.modifiers
-<<<<<<< HEAD
-=======
 
     val superClass = klass.superClass
     val interfaces = klass.interfaces
 
->>>>>>> 1efe70df
     val modifiersAndName = buildString {
         append(mod.formatModifiers(Modifier.classModifiers()))
         when {
