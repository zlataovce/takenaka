--- conflicted
+++ resolved
@@ -25,20 +25,17 @@
 import me.kcra.takenaka.core.util.hexValue
 import me.kcra.takenaka.core.util.threadLocalMessageDigest
 import net.fabricmc.mappingio.tree.MappingTreeView
-<<<<<<< HEAD
-
-/**
- * A thread-local MD5 digest.
- */
-val md5Digest by threadLocalMessageDigest("MD5")
-=======
 import org.objectweb.asm.Opcodes
 import org.w3c.dom.Document
 import java.lang.reflect.Modifier
 import kotlin.io.path.createDirectories
 import kotlin.io.path.writeText
 import kotlin.io.path.writer
->>>>>>> d436293e
+
+/**
+ * A thread-local MD5 digest.
+ */
+val md5Digest by threadLocalMessageDigest("MD5")
 
 /**
  * A generation context.
@@ -129,10 +126,5 @@
  * @param styleConsumer the style provider that will be used in the context
  * @param block the context user
  */
-<<<<<<< HEAD
-inline fun <R> WebGenerator.generationContext(noinline styleConsumer: StyleConsumer, crossinline block: suspend GenerationContext.() -> R): R =
-    runBlocking(coroutineDispatcher) { block(GenerationContext(this, this@generationContext, styleConsumer)) }
-=======
-suspend inline fun <R> WebGenerator.generationContext(noinline styleProvider: StyleProvider, crossinline block: suspend GenerationContext.() -> R): R =
-    coroutineScope { block(GenerationContext(this, this@generationContext, styleProvider)) }
->>>>>>> d436293e
+suspend inline fun <R> WebGenerator.generationContext(noinline styleConsumer: StyleConsumer, crossinline block: suspend GenerationContext.() -> R): R =
+    coroutineScope { block(GenerationContext(this, this@generationContext, styleConsumer)) }