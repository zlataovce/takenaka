/*
 * This file is part of takenaka, licensed under the Apache License, Version 2.0 (the "License").
 *
 * Copyright (c) 2023 Matous Kucera
 *
 * You may not use this file except in compliance with the License.
 * You may obtain a copy of the License at
 *
 *    http://www.apache.org/licenses/LICENSE-2.0
 *
 * Unless required by applicable law or agreed to in writing, software
 * distributed under the License is distributed on an "AS IS" BASIS,
 * WITHOUT WARRANTIES OR CONDITIONS OF ANY KIND, either express or implied.
 * See the License for the specific language governing permissions and
 * limitations under the License.
 */

package me.kcra.takenaka.generator.web

import kotlinx.coroutines.CoroutineScope
import kotlinx.coroutines.runBlocking
<<<<<<< HEAD
import me.kcra.takenaka.core.util.hexValue
import me.kcra.takenaka.core.util.threadLocalMessageDigest
import net.fabricmc.mappingio.tree.MappingTreeView

/**
 * A thread-local MD5 digest.
 */
val md5Digest by threadLocalMessageDigest("MD5")
=======
import me.kcra.takenaka.core.mapping.dstNamespaceIds
import net.fabricmc.mappingio.tree.MappingTreeView
import org.objectweb.asm.Opcodes
import java.lang.reflect.Modifier
>>>>>>> 9084af24

/**
 * A generation context.
 *
 * @author Matouš Kučera
 */
class GenerationContext(coroutineScope: CoroutineScope, val generator: WebGenerator, val styleProvider: StyleProvider) : CoroutineScope by coroutineScope {
    val index: ClassSearchIndex by generator::index

    /**
     * Gets a "friendly" destination name of an element.
     *
     * @param elem the element
     * @return the name
     */
    fun getFriendlyDstName(elem: MappingTreeView.ElementMappingView): String {
        generator.namespaceFriendlinessIndex.forEach { ns ->
            elem.getName(ns)?.let { return it }
        }
        return elem.tree.dstNamespaceIds.firstNotNullOfOrNull(elem::getDstName) ?: elem.srcName
    }

    /**
     * Gets a CSS color of the supplied namespace.
     *
     * @param ns the namespace
     * @return the color
     */
    fun getNamespaceFriendlyName(ns: String): String? = generator.namespaces[ns]?.friendlyName

    /**
     * Gets a CSS color of the supplied namespace.
     *
     * @param ns the namespace
     * @return the color
     */
    fun getNamespaceBadgeColor(ns: String): String = generator.namespaces[ns]?.color ?: "#94a3b8"

    /**
     * Computes a hash of all destination mappings of this element.
     *
     * The resulting hash is stable, meaning the order of namespaces won't affect it.
     */
    val MappingTreeView.ElementMappingView.hash: String
        get() = md5Digest
            .apply {
                update(
                    (0 until tree.maxNamespaceId)
                        .mapNotNull { getDstName(it) }
                        .sorted()
                        .joinToString(",")
                        .encodeToByteArray()
                )
            }
            .hexValue
}

/**
 * Opens a generation context.
 *
 * @param styleProvider the style provider that will be used in the context
 * @param block the context user
 */
inline fun <R> WebGenerator.generationContext(noinline styleProvider: StyleProvider, crossinline block: suspend GenerationContext.() -> R): R =
    runBlocking(coroutineDispatcher) { block(GenerationContext(this, this@generationContext, styleProvider)) }<|MERGE_RESOLUTION|>--- conflicted
+++ resolved
@@ -19,21 +19,17 @@
 
 import kotlinx.coroutines.CoroutineScope
 import kotlinx.coroutines.runBlocking
-<<<<<<< HEAD
+import me.kcra.takenaka.core.mapping.dstNamespaceIds
 import me.kcra.takenaka.core.util.hexValue
 import me.kcra.takenaka.core.util.threadLocalMessageDigest
 import net.fabricmc.mappingio.tree.MappingTreeView
+import org.objectweb.asm.Opcodes
+import java.lang.reflect.Modifier
 
 /**
  * A thread-local MD5 digest.
  */
 val md5Digest by threadLocalMessageDigest("MD5")
-=======
-import me.kcra.takenaka.core.mapping.dstNamespaceIds
-import net.fabricmc.mappingio.tree.MappingTreeView
-import org.objectweb.asm.Opcodes
-import java.lang.reflect.Modifier
->>>>>>> 9084af24
 
 /**
  * A generation context.
@@ -81,7 +77,7 @@
         get() = md5Digest
             .apply {
                 update(
-                    (0 until tree.maxNamespaceId)
+                    tree.dstNamespaceIds
                         .mapNotNull { getDstName(it) }
                         .sorted()
                         .joinToString(",")
